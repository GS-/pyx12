--- conflicted
+++ resolved
@@ -127,13 +127,7 @@
             raise EngineError('The sub-element terminator must be a single character, is %s' % (subele_term))
         self.subele_term = subele_term
         self.subele_term_orig = subele_term
-<<<<<<< HEAD
         members = ele_str.split(self.subele_term) if ele_str is not None else ('')
-=======
-        if ele_str is None:
-            raise EngineError('Element string is None')
-        members = ele_str.split(self.subele_term)
->>>>>>> 7907ee2c
         self.elements = []
         for elem in members:
             self.elements.append(Element(elem))
